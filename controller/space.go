package controller

import (
	"context"
	"fmt"

	"github.com/almighty/almighty-core/app"
	"github.com/almighty/almighty-core/application"
	"github.com/almighty/almighty-core/area"
	"github.com/almighty/almighty-core/auth"
	"github.com/almighty/almighty-core/errors"
	"github.com/almighty/almighty-core/iteration"
	"github.com/almighty/almighty-core/jsonapi"
	"github.com/almighty/almighty-core/log"
	"github.com/almighty/almighty-core/login"
	"github.com/almighty/almighty-core/rest"
	"github.com/almighty/almighty-core/space"
	"github.com/goadesign/goa"
	errs "github.com/pkg/errors"
	uuid "github.com/satori/go.uuid"
)

const (
	// APIStringTypeCodebase contains the JSON API type for codebases
	APIStringTypeSpace = "spaces"
	spaceResourceType  = "space"
)

var scopes = []string{"read:space", "admin:space"}

// SpaceConfiguration represents space configuratoin
type SpaceConfiguration interface {
	GetKeycloakEndpointAuthzResourceset(*goa.RequestData) (string, error)
	GetKeycloakEndpointToken(*goa.RequestData) (string, error)
	GetKeycloakEndpointClients(*goa.RequestData) (string, error)
	GetKeycloakEndpointAdmin(*goa.RequestData) (string, error)
	GetKeycloakClientID() string
	GetKeycloakSecret() string
	GetCacheControlSpaces() string
}

// SpaceController implements the space resource.
type SpaceController struct {
	*goa.Controller
	db              application.DB
	config          SpaceConfiguration
	resourceManager auth.AuthzResourceManager
}

// NewSpaceController creates a space controller.
func NewSpaceController(service *goa.Service, db application.DB, config SpaceConfiguration, resourceManager auth.AuthzResourceManager) *SpaceController {
	return &SpaceController{Controller: service.NewController("SpaceController"), db: db, config: config, resourceManager: resourceManager}
}

// Create runs the create action.
func (c *SpaceController) Create(ctx *app.CreateSpaceContext) error {
	currentUser, err := login.ContextIdentity(ctx)
	if err != nil {
		return jsonapi.JSONErrorResponse(ctx, goa.ErrUnauthorized(err.Error()))
	}

	err = validateCreateSpace(ctx)
	if err != nil {
		return jsonapi.JSONErrorResponse(ctx, err)
	}

	reqSpace := ctx.Payload.Data
	spaceName := *reqSpace.Attributes.Name
	spaceID := uuid.NewV4()

	var rSpace *space.Space
	err = application.Transactional(c.db, func(appl application.Application) error {
		newSpace := space.Space{
			ID:      spaceID,
			Name:    spaceName,
			OwnerId: *currentUser,
		}
		if reqSpace.Attributes.Description != nil {
			newSpace.Description = *reqSpace.Attributes.Description
		}

		rSpace, err = appl.Spaces().Create(ctx, &newSpace)
		if err != nil {
			return errs.Wrapf(err, "Failed to create space: %s", newSpace.Name)
		}
		/*
			Should we create the new area
			- over the wire(service) something like app.NewCreateSpaceAreasContext(..), OR
			- as part of a db transaction ?

			The argument 'for' creating it at a transaction level is :
			You absolutely need both space creation + area creation
			to happen in a single transaction as per requirements.
		*/

		newArea := area.Area{
			ID:      uuid.NewV4(),
			SpaceID: rSpace.ID,
			Name:    rSpace.Name,
		}
		err = appl.Areas().Create(ctx, &newArea)
		if err != nil {
			return errs.Wrapf(err, "failed to create area: %s", rSpace.Name)
		}

		// Similar to above, we create a root iteration for this new space
		newIteration := iteration.Iteration{
			ID:      uuid.NewV4(),
			SpaceID: rSpace.ID,
			Name:    rSpace.Name,
		}
		err = appl.Iterations().Create(ctx, &newIteration)
		if err != nil {
			return errs.Wrapf(err, "failed to create iteration for space: %s", rSpace.Name)
		}
		return nil
	})
	if err != nil {
		return jsonapi.JSONErrorResponse(ctx, err)
	}

	// Create keycloak resource for this space
	resource, err := c.resourceManager.CreateResource(ctx, ctx.RequestData, spaceID.String(), spaceResourceType, &spaceName, &scopes, currentUser.String())
	if err != nil {
		return jsonapi.JSONErrorResponse(ctx, err)
	}
	spaceResource := &space.Resource{
		ResourceID:   resource.ResourceID,
		PolicyID:     resource.PolicyID,
		PermissionID: resource.PermissionID,
		SpaceID:      spaceID,
	}

	err = application.Transactional(c.db, func(appl application.Application) error {
		// Create space resource which will represent the keyclok resource associated with this space
		_, err = appl.SpaceResources().Create(ctx, spaceResource)
		return err
	})
	if err != nil {
		return jsonapi.JSONErrorResponse(ctx, err)
	}

	spaceData, err := ConvertSpaceFromModel(ctx.Context, c.db, ctx.RequestData, *rSpace)
	if err != nil {
		return jsonapi.JSONErrorResponse(ctx, err)
	}
	res := &app.SpaceSingle{
		Data: spaceData,
	}
	ctx.ResponseData.Header().Set("Location", rest.AbsoluteURL(ctx.RequestData, app.SpaceHref(res.Data.ID)))
	return ctx.Created(res)
}

// Delete runs the delete action.
func (c *SpaceController) Delete(ctx *app.DeleteSpaceContext) error {
	_, err := login.ContextIdentity(ctx)
	if err != nil {
		return jsonapi.JSONErrorResponse(ctx, goa.ErrUnauthorized(err.Error()))
	}
	id, err := uuid.FromString(ctx.ID)
	if err != nil {
		return jsonapi.JSONErrorResponse(ctx, goa.ErrNotFound(err.Error()))
	}
	var resourceID string
	var permissionID string
	var policyID string
	err = application.Transactional(c.db, func(appl application.Application) error {
		// Delete associated space resource
		resource, err := appl.SpaceResources().LoadBySpace(ctx, &id)
		if err != nil {
			return jsonapi.JSONErrorResponse(ctx, err)
		}
		resourceID = resource.ResourceID
		permissionID = resource.PermissionID
		policyID = resource.PolicyID

		appl.SpaceResources().Delete(ctx, resource.ID)
		if err != nil {
			return jsonapi.JSONErrorResponse(ctx, err)
		}
		return appl.Spaces().Delete(ctx.Context, id)
	})

	if err != nil {
		return jsonapi.JSONErrorResponse(ctx, err)
	}
	c.resourceManager.DeleteResource(ctx, ctx.RequestData, auth.Resource{ResourceID: resourceID, PermissionID: permissionID, PolicyID: policyID})
	if err != nil {
		return jsonapi.JSONErrorResponse(ctx, err)
	}
	return ctx.OK([]byte{})
}

// List runs the list action.
func (c *SpaceController) List(ctx *app.ListSpaceContext) error {
	offset, limit := computePagingLimts(ctx.PageOffset, ctx.PageLimit)

	var response app.SpaceList
	txnErr := application.Transactional(c.db, func(appl application.Application) error {
		spaces, cnt, err := appl.Spaces().List(ctx.Context, &offset, &limit)
		if err != nil {
			return err
		}
<<<<<<< HEAD
		return ctx.ConditionalEntities(spaces, c.config.GetCacheControlSpaces, func() error {
=======
		entityErr := ctx.ConditionalEntities(spaces, c.config.GetCacheControlSpace, func() error {
>>>>>>> 8df943ff
			count := int(cnt)
			spaceData, err := ConvertSpacesFromModel(ctx.Context, c.db, ctx.RequestData, spaces)
			if err != nil {
				return err
			}
			response = app.SpaceList{
				Links: &app.PagingLinks{},
				Meta:  &app.SpaceListMeta{TotalCount: count},
				Data:  spaceData,
			}
			setPagingLinks(response.Links, buildAbsoluteURL(ctx.RequestData), len(spaces), offset, limit, count)
			return nil
		})
		if entityErr != nil {
			return entityErr
		} else {
			return nil
		}
	})
	if txnErr != nil {
		return jsonapi.JSONErrorResponse(ctx, txnErr)
	} else {
		return ctx.OK(&response)
	}
}

// Show runs the show action.
func (c *SpaceController) Show(ctx *app.ShowSpaceContext) error {
	id, err := uuid.FromString(ctx.ID)
	if err != nil {
		return jsonapi.JSONErrorResponse(ctx, goa.ErrNotFound(err.Error()))
	}

	var result app.SpaceSingle
	txnErr := application.Transactional(c.db, func(appl application.Application) error {
		s, err := appl.Spaces().Load(ctx.Context, id)
		if err != nil {
			return err
		}

<<<<<<< HEAD
		return ctx.ConditionalEntity(*s, c.config.GetCacheControlSpaces, func() error {
=======
		entityErr := ctx.ConditionalEntity(*s, c.config.GetCacheControlSpace, func() error {
>>>>>>> 8df943ff
			spaceData, err := ConvertSpaceFromModel(ctx.Context, c.db, ctx.RequestData, *s)
			if err != nil {
				return err
			}
			result = app.SpaceSingle{
				Data: spaceData,
			}
			return nil
		})
		if entityErr != nil {
			return entityErr
		}
		return nil
	})
	if txnErr != nil {
		return jsonapi.JSONErrorResponse(ctx, txnErr)
	} else {
		return ctx.OK(&result)
	}
}

// Update runs the update action.
func (c *SpaceController) Update(ctx *app.UpdateSpaceContext) error {
	currentUser, err := login.ContextIdentity(ctx)
	if err != nil {
		return jsonapi.JSONErrorResponse(ctx, goa.ErrUnauthorized(err.Error()))
	}
	id, err := uuid.FromString(ctx.ID)
	if err != nil {
		return jsonapi.JSONErrorResponse(ctx, goa.ErrNotFound(err.Error()))
	}

	err = validateUpdateSpace(ctx)
	if err != nil {
		return jsonapi.JSONErrorResponse(ctx, err)
	}

	var response app.SpaceSingle
	txnErr := application.Transactional(c.db, func(appl application.Application) error {
		s, err := appl.Spaces().Load(ctx.Context, id)
		if err != nil {
			return err
		}

		if !uuid.Equal(*currentUser, s.OwnerId) {
			log.Error(ctx, map[string]interface{}{"currentUser": *currentUser, "owner": s.OwnerId}, "Current user is not owner")
			return goa.NewErrorClass("forbidden", 403)("User is not the space owner")
		}

		s.Version = *ctx.Payload.Data.Attributes.Version
		if ctx.Payload.Data.Attributes.Name != nil {
			s.Name = *ctx.Payload.Data.Attributes.Name
		}
		if ctx.Payload.Data.Attributes.Description != nil {
			s.Description = *ctx.Payload.Data.Attributes.Description
		}

		s, err = appl.Spaces().Save(ctx.Context, s)
		if err != nil {
			return err
		}

		spaceData, err := ConvertSpaceFromModel(ctx.Context, c.db, ctx.RequestData, *s)
		if err != nil {
			return err
		}
		response = app.SpaceSingle{
			Data: spaceData,
		}
		return nil
	})
	if txnErr != nil {
		return jsonapi.JSONErrorResponse(ctx, txnErr)
	} else {
		return ctx.OK(&response)
	}
}

func validateCreateSpace(ctx *app.CreateSpaceContext) error {
	if ctx.Payload.Data == nil {
		return errors.NewBadParameterError("data", nil).Expected("not nil")
	}
	if ctx.Payload.Data.Attributes == nil {
		return errors.NewBadParameterError("data.attributes", nil).Expected("not nil")
	}
	if ctx.Payload.Data.Attributes.Name == nil {
		return errors.NewBadParameterError("data.attributes.name", nil).Expected("not nil")
	}
	return nil
}

func validateUpdateSpace(ctx *app.UpdateSpaceContext) error {
	if ctx.Payload.Data == nil {
		return errors.NewBadParameterError("data", nil).Expected("not nil")
	}
	if ctx.Payload.Data.Attributes == nil {
		return errors.NewBadParameterError("data.attributes", nil).Expected("not nil")
	}
	if ctx.Payload.Data.Attributes.Name == nil {
		return errors.NewBadParameterError("data.attributes.name", nil).Expected("not nil")
	}
	if ctx.Payload.Data.Attributes.Version == nil {
		return errors.NewBadParameterError("data.attributes.version", nil).Expected("not nil")
	}
	return nil
}

// ConvertSpaceToModel converts an `app.Space` to a `space.Space`
func ConvertSpaceToModel(appSpace app.Space) space.Space {
	modelSpace := space.Space{}

	if appSpace.ID != nil {
		modelSpace.ID = *appSpace.ID
	}
	if appSpace.Attributes != nil {
		if appSpace.Attributes.CreatedAt != nil {
			modelSpace.CreatedAt = *appSpace.Attributes.CreatedAt
		}
		if appSpace.Attributes.UpdatedAt != nil {
			modelSpace.UpdatedAt = *appSpace.Attributes.UpdatedAt
		}
		if appSpace.Attributes.Version != nil {
			modelSpace.Version = *appSpace.Attributes.Version
		}
		if appSpace.Attributes.Name != nil {
			modelSpace.Name = *appSpace.Attributes.Name
		}
		if appSpace.Attributes.Description != nil {
			modelSpace.Description = *appSpace.Attributes.Description
		}
	}
	if appSpace.Relationships != nil && appSpace.Relationships.OwnedBy != nil &&
		appSpace.Relationships.OwnedBy.Data != nil && appSpace.Relationships.OwnedBy.Data.ID != nil {
		modelSpace.OwnerId = *appSpace.Relationships.OwnedBy.Data.ID
	}
	return modelSpace
}

// SpaceConvertFunc is a open ended function to add additional links/data/relations to a Space during
// conversion from internal to API
type SpaceConvertFunc func(*goa.RequestData, *space.Space, *app.Space)

// ConvertSpacesFromModel converts between internal and external REST representation
func ConvertSpacesFromModel(ctx context.Context, db application.DB, request *goa.RequestData, spaces []space.Space, additional ...SpaceConvertFunc) ([]*app.Space, error) {
	var ps = []*app.Space{}
	for _, p := range spaces {
		spaceData, err := ConvertSpaceFromModel(ctx, db, request, p, additional...)
		if err != nil {
			return nil, err
		}

		ps = append(ps, spaceData)
	}
	return ps, nil
}

// ConvertSpaceFromModel converts between internal and external REST representation
func ConvertSpaceFromModel(ctx context.Context, db application.DB, request *goa.RequestData, sp space.Space, additional ...SpaceConvertFunc) (*app.Space, error) {
	selfURL := rest.AbsoluteURL(request, app.SpaceHref(sp.ID))
	spaceIDStr := sp.ID.String()
	relatedIterationList := rest.AbsoluteURL(request, fmt.Sprintf("/api/spaces/%s/iterations", spaceIDStr))
	relatedAreaList := rest.AbsoluteURL(request, fmt.Sprintf("/api/spaces/%s/areas", spaceIDStr))
	relatedBacklogList := rest.AbsoluteURL(request, fmt.Sprintf("/api/spaces/%s/backlog", spaceIDStr))
	relatedCodebasesList := rest.AbsoluteURL(request, fmt.Sprintf("/api/spaces/%s/codebases", spaceIDStr))
	relatedWorkItemList := rest.AbsoluteURL(request, fmt.Sprintf("/api/spaces/%s/workitems", spaceIDStr))
	relatedWorkItemTypeList := rest.AbsoluteURL(request, fmt.Sprintf("/api/spaces/%s/workitemtypes", spaceIDStr))
	relatedWorkItemLinkTypeList := rest.AbsoluteURL(request, fmt.Sprintf("/api/spaces/%s/workitemlinktypes", spaceIDStr))
	relatedOwnerByLink := rest.AbsoluteURL(request, fmt.Sprintf("%s/%s", identitiesEndpoint, sp.OwnerId.String()))
	relatedCollaboratorList := rest.AbsoluteURL(request, fmt.Sprintf("/api/spaces/%s/collaborators", spaceIDStr))
	relatedFilterList := rest.AbsoluteURL(request, "/api/filters")

	count, err := countBacklogItems(ctx, db, sp.ID)
	if err != nil {
		return nil, errs.Wrap(err, "unable to fetch backlog items")
	}
	s := &app.Space{
		ID:   &sp.ID,
		Type: APIStringTypeSpace,
		Attributes: &app.SpaceAttributes{
			Name:        &sp.Name,
			Description: &sp.Description,
			CreatedAt:   &sp.CreatedAt,
			UpdatedAt:   &sp.UpdatedAt,
			Version:     &sp.Version,
		},
		Links: &app.GenericLinksForSpace{
			Self: &selfURL,
			Backlog: &app.BacklogGenericLink{
				Self: &relatedBacklogList,
				Meta: &app.BacklogLinkMeta{TotalCount: count},
			},
			Workitemtypes:     &relatedWorkItemTypeList,
			Workitemlinktypes: &relatedWorkItemLinkTypeList,
			Filters:           &relatedFilterList,
		},
		Relationships: &app.SpaceRelationships{
			OwnedBy: &app.SpaceOwnedBy{
				Data: &app.IdentityRelationData{
					Type: "identities",
					ID:   &sp.OwnerId,
				},
				Links: &app.GenericLinks{
					Related: &relatedOwnerByLink,
				},
			},
			Iterations: &app.RelationGeneric{
				Links: &app.GenericLinks{
					Related: &relatedIterationList,
				},
			},
			Areas: &app.RelationGeneric{
				Links: &app.GenericLinks{
					Related: &relatedAreaList,
				},
			},
			Codebases: &app.RelationGeneric{
				Links: &app.GenericLinks{
					Related: &relatedCodebasesList,
				},
			},
			Workitems: &app.RelationGeneric{
				Links: &app.GenericLinks{
					Related: &relatedWorkItemList,
				},
			},
			Collaborators: &app.RelationGeneric{
				Links: &app.GenericLinks{
					Related: &relatedCollaboratorList,
				},
			},
		},
	}
	for _, add := range additional {
		add(request, &sp, s)
	}
	return s, nil
}<|MERGE_RESOLUTION|>--- conflicted
+++ resolved
@@ -201,11 +201,7 @@
 		if err != nil {
 			return err
 		}
-<<<<<<< HEAD
-		return ctx.ConditionalEntities(spaces, c.config.GetCacheControlSpaces, func() error {
-=======
-		entityErr := ctx.ConditionalEntities(spaces, c.config.GetCacheControlSpace, func() error {
->>>>>>> 8df943ff
+		entityErr := ctx.ConditionalEntities(spaces, c.config.GetCacheControlSpaces, func() error {
 			count := int(cnt)
 			spaceData, err := ConvertSpacesFromModel(ctx.Context, c.db, ctx.RequestData, spaces)
 			if err != nil {
@@ -246,11 +242,7 @@
 			return err
 		}
 
-<<<<<<< HEAD
-		return ctx.ConditionalEntity(*s, c.config.GetCacheControlSpaces, func() error {
-=======
-		entityErr := ctx.ConditionalEntity(*s, c.config.GetCacheControlSpace, func() error {
->>>>>>> 8df943ff
+		entityErr := ctx.ConditionalEntity(*s, c.config.GetCacheControlSpaces, func() error {
 			spaceData, err := ConvertSpaceFromModel(ctx.Context, c.db, ctx.RequestData, *s)
 			if err != nil {
 				return err
